# SPDX-License-Identifier: GPL-3.0-or-later
# Copyright (C) 2020 Tobias Hunger <tobias.hunger@gmail.com>

[package]
name = "gng_core"
version = "0.1.0"

authors = ["Tobias Hunger <tobias.hunger@gmail.com>"]
categories = ["tool", "packaging", "distribution", "linux", "cleanroom"]
edition = "2021"
keywords = ["tool", "packaging", "distribution", "linux", "cleanroom"]
license = "GPL-3.0-or-later"
repository = "https://github.com/hunger/gng"
rust-version = "1.56"

[dependencies]
<<<<<<< HEAD
clap = { version = "4.0.9" }
=======
clap = { version = "4.0.8" }
>>>>>>> 54f6a330
faccess = { version = "0.2" }
itertools = { version = "0.10" }
nix = { version = "0.25" }
serde = { version = "1.0", features = ["derive"] }
serde_json = { version = "1.0" }
thiserror = { version = "1.0" }
tracing = { version = "0.1" }
tracing-subscriber = { version = "0.3", features = [ "env-filter", "json" ] }<|MERGE_RESOLUTION|>--- conflicted
+++ resolved
@@ -13,12 +13,7 @@
 repository = "https://github.com/hunger/gng"
 rust-version = "1.56"
 
-[dependencies]
-<<<<<<< HEAD
 clap = { version = "4.0.9" }
-=======
-clap = { version = "4.0.8" }
->>>>>>> 54f6a330
 faccess = { version = "0.2" }
 itertools = { version = "0.10" }
 nix = { version = "0.25" }
